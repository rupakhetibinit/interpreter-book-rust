--- conflicted
+++ resolved
@@ -57,12 +57,7 @@
     }
 
     pub fn parse_return_statement(&mut self) -> Option<Statement<'a>> {
-<<<<<<< HEAD
-        let token = self.curr_token;
-=======
-        let token = self.curr_token.clone();
->>>>>>> e6d1a52d
-
+        let token = self.curr_token;
         self.next_token();
 
         let value = self.parse_expression_w_precedence(Precedence::Lowest)?;
@@ -75,21 +70,13 @@
     }
 
     pub fn parse_let_statement(&mut self) -> Option<Statement<'a>> {
-<<<<<<< HEAD
-        let token = self.curr_token;
-=======
-        let token = self.curr_token.clone();
->>>>>>> e6d1a52d
+        let token = self.curr_token;
         if !self.expect_peek(TokenType::Ident) {
             return None;
         }
 
         let name = Identifier {
-<<<<<<< HEAD
             token: self.curr_token,
-=======
-            token: self.curr_token.clone(),
->>>>>>> e6d1a52d
             value: self.curr_token.literal,
         };
 
@@ -109,12 +96,7 @@
     }
 
     pub fn parse_function_literal(&mut self) -> Option<Expression<'a>> {
-<<<<<<< HEAD
-        let token = self.curr_token;
-=======
-        let token = self.curr_token.clone();
->>>>>>> e6d1a52d
-
+        let token = self.curr_token;
         if !self.expect_peek(TokenType::LParen) {
             return None;
         }
@@ -193,11 +175,7 @@
     }
 
     pub fn parse_prefix_expression(&mut self) -> Option<Expression<'a>> {
-<<<<<<< HEAD
-        let token = self.curr_token;
-=======
-        let token = self.curr_token.clone();
->>>>>>> e6d1a52d
+        let token = self.curr_token;
         let operator = self.curr_token.literal;
 
         self.next_token();
@@ -212,11 +190,7 @@
     }
 
     pub fn parse_infix_expression(&mut self, left: Expression<'a>) -> Option<Expression<'a>> {
-<<<<<<< HEAD
-        let token = self.curr_token;
-=======
-        let token = self.curr_token.clone();
->>>>>>> e6d1a52d
+        let token = self.curr_token;
         let operator = self.curr_token.literal;
         let left = Box::new(left);
         let precedence = self.curr_precedence();
@@ -233,11 +207,7 @@
 
     pub fn parse_identifier(&self) -> Expression<'a> {
         Expression::Identifier(Identifier {
-<<<<<<< HEAD
             token: self.curr_token,
-=======
-            token: self.curr_token.clone(),
->>>>>>> e6d1a52d
             value: self.curr_token.literal,
         })
     }
@@ -314,11 +284,7 @@
     }
 
     fn parse_if_expression(&mut self) -> Option<Expression<'a>> {
-<<<<<<< HEAD
-        let token = self.curr_token;
-=======
-        let token = self.curr_token.clone();
->>>>>>> e6d1a52d
+        let token = self.curr_token;
 
         if !self.expect_peek(TokenType::LParen) {
             return None;
@@ -372,11 +338,7 @@
         self.next_token();
 
         identifiers.push(Identifier {
-<<<<<<< HEAD
             token: self.curr_token,
-=======
-            token: self.curr_token.clone(),
->>>>>>> e6d1a52d
             value: self.curr_token.literal,
         });
 
@@ -384,11 +346,7 @@
             self.next_token();
             self.next_token();
             identifiers.push(Identifier {
-<<<<<<< HEAD
                 token: self.curr_token,
-=======
-                token: self.curr_token.clone(),
->>>>>>> e6d1a52d
                 value: self.curr_token.literal,
             });
         }
@@ -401,11 +359,7 @@
     }
 
     fn parse_call_expression(&mut self, expression: Expression<'a>) -> Option<Expression<'a>> {
-<<<<<<< HEAD
-        let token = self.curr_token;
-=======
-        let token = self.curr_token.clone();
->>>>>>> e6d1a52d
+        let token = self.curr_token;
         let function = Box::new(expression);
 
         let arguments = self.parse_call_arguments();
@@ -444,11 +398,7 @@
 
     fn parse_boolean_expression(&self) -> Option<Expression<'a>> {
         Some(Expression::Boolean {
-<<<<<<< HEAD
             token: self.curr_token,
-=======
-            token: self.curr_token.clone(),
->>>>>>> e6d1a52d
             value: self.curr_token_is(TokenType::True),
         })
     }
